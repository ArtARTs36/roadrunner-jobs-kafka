--- conflicted
+++ resolved
@@ -28,10 +28,6 @@
 	go.opentelemetry.io/otel/metric v1.16.0 // indirect
 	go.uber.org/atomic v1.11.0 // indirect
 	go.uber.org/multierr v1.11.0 // indirect
-<<<<<<< HEAD
 	golang.org/x/crypto v0.7.0 // indirect
-	golang.org/x/sys v0.8.0 // indirect
-=======
 	golang.org/x/sys v0.9.0 // indirect
->>>>>>> 91ea1122
 )